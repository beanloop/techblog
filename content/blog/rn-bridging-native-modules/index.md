--- conflicted
+++ resolved
@@ -163,11 +163,7 @@
 
 # Communication between React Native and Swift
 
-<<<<<<< HEAD
-So far we have made our native WebView in Swift and we've managed to bridge it to React Native and view it. Great! But at this stage, it's rather limited in its usage. It can only view a single predefined URL, and it can't return any data back to the React Native side either.  
-=======
-So far we have made our native WebView in Swift and we've managed to bridge it to React Native and render it. Great! But at this stage, it's rather limited in its usage. It can only view a single predefined URL, and it doesn't offer any information back to React Native either.  
->>>>>>> b5072ef7
+So far we have made our native WebView in Swift and we've managed to bridge it to React Native and render it. Great! But at this stage, it's rather limited in its usage. It can only view a single predefined URL, and it can't return any data back to the React Native side either.  
 
 We can fix this by letting the WebView accept props from React Native and set up events from the WebView that React Native can intercept!
 
@@ -271,13 +267,8 @@
 }
 ```
 
-<<<<<<< HEAD
 - We add another property to the `MyWebView` class, this time `onRedirect()`, which is of type `RCTDirectEventBlock`.  
-- Then we implement the `webView` method that decides the policy for navigation actions, e.g. redirects. In this case, we simply allow every redirect and trigger the `onRedirect()` event to send the URL back to React Native.  
-=======
-- We add another variable to the `MyWebView` class, this time `onRedirect()`, which is of type `RCTDirectEventBlock`.  
 - Then we implement the `webView` method that decides the policy for navigation actions, e.g. redirects. In this case, we simply allow every redirect to trigger the `onRedirect()` event to send the URL back to React Native.  
->>>>>>> b5072ef7
 
 We need to update our Objective-C **MyWebView.m** file to expose the new property, same as before:
 
